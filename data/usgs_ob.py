import datetime as dt
from .utils import parse_to_datetime, add_units
import requests
import pandas as pd

# USGS parameter codes
# https://help.waterdata.usgs.gov/codes-and-parameters/parameters
# https://help.waterdata.usgs.gov/parameter_cd?group_cd=PHY
# Streamflow, mean. daily in cubic ft / sec: '00060',
# Streamflow, instantaneous cubic ft / sec: '00061',
# Gage Height, feet: '00065'
# Lake Elevation above NGVD, ft: '62614''

def USGSgetvars_function(id, variables, start, end, service='iv'):
	"""
	Form url for USGS station request and return formatted dataframe for the given station

	Args:
	-- id (str) [req]: station ID to get data for
	-- variables (dictionary) : ['column name' : 'usgs var code']
	-- paramter (str) [req]: parameter code of data to get
	-- start (datetime) [req]: start datetime
	-- end (datetime) [req]: end datetime
	-- service (str) [opt]: what USGS service to get data from. Default is instanteous values service. For more options, see https://waterservices.usgs.gov/docs/

	Returns:
	A dataframe of USGS streamflow data indexed by timestamp
	"""
	# put in while loop to ensure the request doesn't fail
	returnValue = None

	# daily values service does not accept timezones, but instantaneous values service does
	if service == 'dv':
		start_tz = ''
		end_tz = ''
	else:
		start_tz = 'T00:00Z'
		end_tz = 'T23:59Z'
	parameter = variables[list(variables)[0]]	# extract first variable code from passed dictionary
	# for more info on how to format URL requests, see:
	# https://waterservices.usgs.gov/docs/instantaneous-values/instantaneous-values-details/#url-format
	while(returnValue is None):
		gage = requests.get(f'https://waterservices.usgs.gov/nwis/{service}/'
							 '?format=json'
							f'&sites={id}'
								# f'&period={period}'
							f'&startDT={start.strftime("%Y-%m-%d")}{start_tz}'
							f'&endDT={(end-dt.timedelta(days=1)).strftime("%Y-%m-%d")}{end_tz}'                     
							f'&parameterCd={parameter}'
							)
		# print(gage.text)
		try:
			returnValue = gage.json()
			values = gage.json()['value']['timeSeries'][0]['values'][0]['value']
		except:
			print("USGS Observational Hydrology Data Request Failed... Will retry")
			print(gage.text)
	df = pd.DataFrame(values)
	# notice timezone is localized to UTC
	# print(df['dateTime'])
	# df = df.set_index('dateTime')
	# df = df.set_index(pd.to_datetime(df['dateTime']))
	# df = df.drop(['dateTime','qualifiers'],axis =1)
	# df.columns = ['streamflow']
	# df.to_csv(id+"_flow.csv", sep=',')
	# 'US/Eastern' is the other option, but what about fall daylight savings "fall back"
	#return pd.DataFrame(data={'streamflow': df['value'].values}, index=pd.to_datetime(df['dateTime'], utc=True).dt.tz_convert('Etc/GMT+4').dt.tz_localize(None))
	# 20231211 - set index as datetime with timezone suffix set to UTC
	# utc=True converts the dateTime column to UTC, since dateTime is already UTC-localized
	station_df =  pd.DataFrame(data={list(variables)[0]: df['value'].astype(float).values}, index=pd.to_datetime(df['dateTime'], utc=True))
	station_df.index.name = 'time'
	# print(station_df)
	return station_df

def get_data(start_date,
			 end_date,
			 locations,
			 variables={'streamflow':'00060'},
			 service='iv'):
	"""
	A function to download and process USGS observational hydrology data to return nested dictionary of pandas series fore each variable, for each location.

	Args:
	-- start_date (str, date, or datetime) [req]: the start date for which to grab USGS data
	-- end_date (str, date, or datetime) [req]: the end date for which to grab USGS data
	-- locations (dict) [req]: a dictionary (stationID/name:IDValue/latlong tuple) of locations to get USGS data for.
	-- variables (dict) [req]: a dictionary of variables to download, where keys are user-defined variable names and values are dataset-specific variable names.
	-- service (str) [opt]: what USGS service to get data from. Default is instanteous values service. For more options, see https://waterservices.usgs.gov/docs/
	
	Returns:
	USGS observed streamflow data for the given stations in a nested dict format where 1st-level keys are user-provided location names and 2nd-level keys
	are variables names and values are the respective data in a Pandas Series object.
	"""
	start_date = parse_to_datetime(start_date)
	end_date = parse_to_datetime(end_date)

	# 04294000 (MS), 04292810 (J-S), 04292750 (Mill)

	# Get 90 Days Prior
	period = 'P90D'
	returnVal = {}

	# 20231211 - do not adjust passed dates to a previous day. that is a caller concern if that additional data buffer is needed.
	for station, id in locations.items():
		returnVal[station] = USGSgetvars_function(id,
												variables,
												start_date.date(),
												end_date.date(),
												service)
	
	usgs_data = {station:{name:data for name, data in station_df.T.iterrows()} for station, station_df in returnVal.items()}
	
<<<<<<< HEAD
	# add unit info
	# assumes variables dict will have one entry, for streamflow, discharge - whatever a ueser wants to call it
	add_units(usgs_data, {list(variables.keys())[0]:'ft³/s'})

	return usgs_data
=======
	return usgs_data
>>>>>>> c6aabb16
<|MERGE_RESOLUTION|>--- conflicted
+++ resolved
@@ -110,12 +110,8 @@
 	
 	usgs_data = {station:{name:data for name, data in station_df.T.iterrows()} for station, station_df in returnVal.items()}
 	
-<<<<<<< HEAD
 	# add unit info
 	# assumes variables dict will have one entry, for streamflow, discharge - whatever a ueser wants to call it
 	add_units(usgs_data, {list(variables.keys())[0]:'ft³/s'})
 
-	return usgs_data
-=======
-	return usgs_data
->>>>>>> c6aabb16
+	return usgs_data